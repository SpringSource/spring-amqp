--- conflicted
+++ resolved
@@ -211,6 +211,9 @@
 	@Override
 	public void afterPropertiesSet() throws Exception {
 		this.initialized = true;
+		if (this.cacheMode == CacheMode.CHANNEL) {
+			Assert.isTrue(this.connectionCacheSize == 1, "When the cache mode is 'CHANNEL', the connection cache size cannot be configured.");
+		}
 	}
 
 	@Override
@@ -240,7 +243,6 @@
 		else {
 			channelList = transactional ? this.openConnectionTransactionalChannels.get(connection)
 					: this.openConnectionNonTransactionalChannels.get(connection);
-<<<<<<< HEAD
 		}
 		if (channelList == null) {
 			channelList = new LinkedList<ChannelProxy>();
@@ -249,22 +251,6 @@
 			}
 			else {
 				this.openConnectionNonTransactionalChannels.put(connection, channelList);
-			}
-		}
-		Channel channel = null;
-		synchronized (channelList) {
-			if (!channelList.isEmpty()) {
-				channel = channelList.removeFirst();
-=======
-		}
-		if (channelList == null) {
-			channelList = new LinkedList<ChannelProxy>();
-			if (transactional) {
-				this.openConnectionTransactionalChannels.put(connection, channelList);
-			}
-			else {
-				this.openConnectionNonTransactionalChannels.put(connection, channelList);
->>>>>>> eebb190f
 			}
 		}
 		Channel channel = null;
@@ -285,12 +271,8 @@
 					logger.trace("Found cached Rabbit Channel: " + channel.toString());
 				}
 			}
-<<<<<<< HEAD
-		} else {
-=======
 		}
 		if (channel == null) {
->>>>>>> eebb190f
 			channel = getCachedChannelProxy(connection, channelList, transactional);
 		}
 		return channel;
@@ -332,15 +314,6 @@
 		}
 		else if (this.cacheMode == CacheMode.CONNECTION) {
 			if (!connection.isOpen()) {
-<<<<<<< HEAD
-				this.openConnections.remove(connection);
-				this.openConnectionNonTransactionalChannels.remove(connection);
-				this.openConnectionTransactionalChannels.remove(connection);
-				connection.notifyCloseIfNecessary();
-				ChannelCachingConnectionProxy newConnection = (ChannelCachingConnectionProxy) createConnection();
-				// Applications already have a reference to the proxy, so update it's target.
-				connection.target = newConnection.target;
-=======
 				synchronized(connectionMonitor) {
 					this.openConnectionNonTransactionalChannels.get(connection).clear();
 					this.openConnectionTransactionalChannels.get(connection).clear();
@@ -354,7 +327,6 @@
 					connection.closeNotified.set(false);
 					this.openConnections.remove(newConnection);
 				}
->>>>>>> eebb190f
 			}
 			return doCreateBareChannel(connection, transactional);
 		}
