--- conflicted
+++ resolved
@@ -1,357 +1,348 @@
-package org.springframework.amqp.rabbit.listener;
-
-import static org.junit.Assert.assertNotNull;
-import static org.junit.Assert.assertNull;
-import static org.junit.Assert.assertTrue;
-
-import java.util.Arrays;
-import java.util.List;
-import java.util.concurrent.CountDownLatch;
-import java.util.concurrent.TimeUnit;
-import java.util.concurrent.atomic.AtomicInteger;
-
-import org.apache.commons.logging.Log;
-import org.apache.commons.logging.LogFactory;
-import org.apache.log4j.Level;
-import org.junit.After;
-import org.junit.Before;
-import org.junit.Ignore;
-import org.junit.Rule;
-import org.junit.Test;
-import org.junit.runner.RunWith;
-import org.junit.runners.Parameterized;
-import org.junit.runners.Parameterized.Parameters;
-import org.springframework.amqp.core.AcknowledgeMode;
-import org.springframework.amqp.core.Message;
-import org.springframework.amqp.core.MessageListener;
-import org.springframework.amqp.core.Queue;
-import org.springframework.amqp.rabbit.connection.CachingConnectionFactory;
-import org.springframework.amqp.rabbit.core.ChannelAwareMessageListener;
-import org.springframework.amqp.rabbit.core.RabbitTemplate;
-import org.springframework.amqp.rabbit.listener.adapter.MessageListenerAdapter;
-import org.springframework.amqp.rabbit.test.BrokerRunning;
-import org.springframework.amqp.rabbit.test.BrokerTestUtils;
-import org.springframework.amqp.rabbit.test.Log4jLevelAdjuster;
-import org.springframework.transaction.TransactionDefinition;
-import org.springframework.transaction.TransactionException;
-import org.springframework.transaction.support.AbstractPlatformTransactionManager;
-import org.springframework.transaction.support.DefaultTransactionStatus;
-
-import com.rabbitmq.client.Channel;
-
-@RunWith(Parameterized.class)
-public class SimpleMessageListenerContainerIntegrationTests {
-
-	private static Log logger = LogFactory.getLog(SimpleMessageListenerContainerIntegrationTests.class);
-
-	private Queue queue = new Queue("test.queue");
-
-	private RabbitTemplate template = new RabbitTemplate();
-
-	private final int concurrentConsumers;
-
-	private final AcknowledgeMode acknowledgeMode;
-
-	@Rule
-	public Log4jLevelAdjuster logLevels = new Log4jLevelAdjuster(Level.ERROR, RabbitTemplate.class,
-			SimpleMessageListenerContainer.class, BlockingQueueConsumer.class);
-
-	@Rule
-	public BrokerRunning brokerIsRunning = BrokerRunning.isRunningWithEmptyQueue(queue);
-
-	private final int messageCount;
-
-	private SimpleMessageListenerContainer container;
-
-	private final int txSize;
-
-	private final boolean externalTransaction;
-
-	private final boolean transactional;
-
-	public SimpleMessageListenerContainerIntegrationTests(int messageCount, int concurrency,
-			AcknowledgeMode acknowledgeMode, boolean transactional, int txSize, boolean externalTransaction) {
-		this.messageCount = messageCount;
-		this.concurrentConsumers = concurrency;
-		this.acknowledgeMode = acknowledgeMode;
-		this.transactional = transactional;
-		this.txSize = txSize;
-		this.externalTransaction = externalTransaction;
-	}
-
-	@Parameters
-	public static List<Object[]> getParameters() {
-		return Arrays.asList( //
-				params(0, 1, 1, AcknowledgeMode.AUTO), //
-				params(1, 1, 1, AcknowledgeMode.NONE), //
-				params(2, 4, 1, AcknowledgeMode.AUTO), //
-				extern(3, 4, 1, AcknowledgeMode.AUTO), //
-				params(4, 4, 1, AcknowledgeMode.AUTO, false), //
-				params(5, 2, 2, AcknowledgeMode.AUTO), //
-				params(6, 2, 2, AcknowledgeMode.NONE), //
-				params(7, 20, 4, AcknowledgeMode.AUTO), //
-				params(8, 20, 4, AcknowledgeMode.NONE), //
-				params(9, 1000, 4, AcknowledgeMode.AUTO), //
-				params(10, 1000, 4, AcknowledgeMode.NONE), //
-				params(11, 1000, 4, AcknowledgeMode.AUTO, 10) //
-				);
-	}
-
-	private static Object[] params(int i, int messageCount, int concurrency, AcknowledgeMode acknowledgeMode, boolean transactional, int txSize) {
-		// "i" is just a counter to make it easier to identify the test in the log
-		return new Object[] { messageCount, concurrency, acknowledgeMode, transactional, txSize, false };
-	}
-
-	private static Object[] params(int i, int messageCount, int concurrency, AcknowledgeMode acknowledgeMode, int txSize) {
-		// For this test always us a transaction if it makes sense...
-		return params(i, messageCount, concurrency, acknowledgeMode, acknowledgeMode.isTransactionAllowed(), txSize);
-	}
-
-	private static Object[] params(int i, int messageCount, int concurrency, AcknowledgeMode acknowledgeMode, boolean transactional) {
-		return params(i, messageCount, concurrency, acknowledgeMode, transactional, 1);
-	}
-
-	private static Object[] params(int i, int messageCount, int concurrency, AcknowledgeMode acknowledgeMode) {
-		return params(i, messageCount, concurrency, acknowledgeMode, 1);
-	}
-
-	private static Object[] extern(int i, int messageCount, int concurrency, AcknowledgeMode acknowledgeMode) {
-		return new Object[] { messageCount, concurrency, acknowledgeMode, true, 1, true };
-	}
-
-	@Before
-	public void declareQueue() {
-		CachingConnectionFactory connectionFactory = new CachingConnectionFactory();
-		connectionFactory.setChannelCacheSize(concurrentConsumers);
-		connectionFactory.setPort(BrokerTestUtils.getPort());
-		template.setConnectionFactory(connectionFactory);
-	}
-
-	@After
-	public void clear() throws Exception {
-		// Wait for broker communication to finish before trying to stop container
-		Thread.sleep(300L);
-		logger.debug("Shutting down at end of test");
-		if (container != null) {
-			container.shutdown();
-		}
-	}
-
+package org.springframework.amqp.rabbit.listener;
+
+import static org.junit.Assert.assertNotNull;
+import static org.junit.Assert.assertNull;
+import static org.junit.Assert.assertTrue;
+
+import java.util.Arrays;
+import java.util.List;
+import java.util.concurrent.CountDownLatch;
+import java.util.concurrent.TimeUnit;
+import java.util.concurrent.atomic.AtomicInteger;
+
+import org.apache.commons.logging.Log;
+import org.apache.commons.logging.LogFactory;
+import org.apache.log4j.Level;
+import org.junit.After;
+import org.junit.Before;
+import org.junit.Rule;
+import org.junit.Test;
+import org.junit.runner.RunWith;
+import org.junit.runners.Parameterized;
+import org.junit.runners.Parameterized.Parameters;
+import org.springframework.amqp.core.AcknowledgeMode;
+import org.springframework.amqp.core.Message;
+import org.springframework.amqp.core.MessageListener;
+import org.springframework.amqp.core.Queue;
+import org.springframework.amqp.rabbit.connection.CachingConnectionFactory;
+import org.springframework.amqp.rabbit.core.ChannelAwareMessageListener;
+import org.springframework.amqp.rabbit.core.RabbitTemplate;
+import org.springframework.amqp.rabbit.listener.adapter.MessageListenerAdapter;
+import org.springframework.amqp.rabbit.test.BrokerRunning;
+import org.springframework.amqp.rabbit.test.BrokerTestUtils;
+import org.springframework.amqp.rabbit.test.Log4jLevelAdjuster;
+import org.springframework.transaction.TransactionDefinition;
+import org.springframework.transaction.TransactionException;
+import org.springframework.transaction.support.AbstractPlatformTransactionManager;
+import org.springframework.transaction.support.DefaultTransactionStatus;
+
+import com.rabbitmq.client.Channel;
+
+@RunWith(Parameterized.class)
+public class SimpleMessageListenerContainerIntegrationTests {
+
+	private static Log logger = LogFactory.getLog(SimpleMessageListenerContainerIntegrationTests.class);
+
+	private Queue queue = new Queue("test.queue");
+
+	private RabbitTemplate template = new RabbitTemplate();
+
+	private final int concurrentConsumers;
+
+	private final AcknowledgeMode acknowledgeMode;
+
+	@Rule
+	public Log4jLevelAdjuster logLevels = new Log4jLevelAdjuster(Level.ERROR, RabbitTemplate.class,
+			SimpleMessageListenerContainer.class, BlockingQueueConsumer.class);
+
+	@Rule
+	public BrokerRunning brokerIsRunning = BrokerRunning.isRunningWithEmptyQueue(queue);
+
+	private final int messageCount;
+
+	private SimpleMessageListenerContainer container;
+
+	private final int txSize;
+
+	private final boolean externalTransaction;
+
+	private final boolean transactional;
+
+	public SimpleMessageListenerContainerIntegrationTests(int messageCount, int concurrency,
+			AcknowledgeMode acknowledgeMode, boolean transactional, int txSize, boolean externalTransaction) {
+		this.messageCount = messageCount;
+		this.concurrentConsumers = concurrency;
+		this.acknowledgeMode = acknowledgeMode;
+		this.transactional = transactional;
+		this.txSize = txSize;
+		this.externalTransaction = externalTransaction;
+	}
+
+	@Parameters
+	public static List<Object[]> getParameters() {
+		return Arrays.asList( //
+				params(0, 1, 1, AcknowledgeMode.AUTO), //
+				params(1, 1, 1, AcknowledgeMode.NONE), //
+				params(2, 4, 1, AcknowledgeMode.AUTO), //
+				extern(3, 4, 1, AcknowledgeMode.AUTO), //
+				params(4, 4, 1, AcknowledgeMode.AUTO, false), //
+				params(5, 2, 2, AcknowledgeMode.AUTO), //
+				params(6, 2, 2, AcknowledgeMode.NONE), //
+				params(7, 20, 4, AcknowledgeMode.AUTO), //
+				params(8, 20, 4, AcknowledgeMode.NONE), //
+				params(9, 1000, 4, AcknowledgeMode.AUTO), //
+				params(10, 1000, 4, AcknowledgeMode.NONE), //
+				params(11, 1000, 4, AcknowledgeMode.AUTO, 10) //
+				);
+	}
+
+	private static Object[] params(int i, int messageCount, int concurrency, AcknowledgeMode acknowledgeMode, boolean transactional, int txSize) {
+		// "i" is just a counter to make it easier to identify the test in the log
+		return new Object[] { messageCount, concurrency, acknowledgeMode, transactional, txSize, false };
+	}
+
+	private static Object[] params(int i, int messageCount, int concurrency, AcknowledgeMode acknowledgeMode, int txSize) {
+		// For this test always us a transaction if it makes sense...
+		return params(i, messageCount, concurrency, acknowledgeMode, acknowledgeMode.isTransactionAllowed(), txSize);
+	}
+
+	private static Object[] params(int i, int messageCount, int concurrency, AcknowledgeMode acknowledgeMode, boolean transactional) {
+		return params(i, messageCount, concurrency, acknowledgeMode, transactional, 1);
+	}
+
+	private static Object[] params(int i, int messageCount, int concurrency, AcknowledgeMode acknowledgeMode) {
+		return params(i, messageCount, concurrency, acknowledgeMode, 1);
+	}
+
+	private static Object[] extern(int i, int messageCount, int concurrency, AcknowledgeMode acknowledgeMode) {
+		return new Object[] { messageCount, concurrency, acknowledgeMode, true, 1, true };
+	}
+
+	@Before
+	public void declareQueue() {
+		CachingConnectionFactory connectionFactory = new CachingConnectionFactory();
+		connectionFactory.setChannelCacheSize(concurrentConsumers);
+		connectionFactory.setPort(BrokerTestUtils.getPort());
+		template.setConnectionFactory(connectionFactory);
+	}
+
+	@After
+	public void clear() throws Exception {
+		// Wait for broker communication to finish before trying to stop container
+		Thread.sleep(300L);
+		logger.debug("Shutting down at end of test");
+		if (container != null) {
+			container.shutdown();
+		}
+	}
+
+	@Test
+	public void testPojoListenerSunnyDay() throws Exception {
+		CountDownLatch latch = new CountDownLatch(messageCount);
+		doSunnyDayTest(latch, new MessageListenerAdapter(new PojoListener(latch)));
+	}
+	
+	@Test
+	public void testListenerSunnyDay() throws Exception {
+		CountDownLatch latch = new CountDownLatch(messageCount);
+		doSunnyDayTest(latch, new Listener(latch));
+	}
+	
 	@Test
-	public void testPojoListenerSunnyDay() throws Exception {
-		CountDownLatch latch = new CountDownLatch(messageCount);
-		doSunnyDayTest(latch, new MessageListenerAdapter(new PojoListener(latch)));
-	}
-	
+	public void testChannelAwareListenerSunnyDay() throws Exception {
+		CountDownLatch latch = new CountDownLatch(messageCount);
+		doSunnyDayTest(latch, new ChannelAwareListener(latch));
+	}
+	
+	@Test
+	public void testPojoListenerWithException() throws Exception {
+		CountDownLatch latch = new CountDownLatch(messageCount);
+		doListenerWithExceptionTest(latch, new MessageListenerAdapter(new PojoListener(latch, true)));
+	}
+	
+	@Test
+	public void testListenerWithException() throws Exception {
+		CountDownLatch latch = new CountDownLatch(messageCount);
+		doListenerWithExceptionTest(latch, new Listener(latch, true));
+	}
+	
 	@Test
-	public void testListenerSunnyDay() throws Exception {
-		CountDownLatch latch = new CountDownLatch(messageCount);
-		doSunnyDayTest(latch, new Listener(latch));
-	}
-	
-	@Test
-<<<<<<< HEAD
-//	@Ignore ("RabbitMQ connection can not be obtained if running in Parameterized mode")
-=======
->>>>>>> 9c92b095
-	public void testChannelAwareListenerSunnyDay() throws Exception {
-		CountDownLatch latch = new CountDownLatch(messageCount);
-		doSunnyDayTest(latch, new ChannelAwareListener(latch));
-	}
-	
-	@Test
-	public void testPojoListenerWithException() throws Exception {
-		CountDownLatch latch = new CountDownLatch(messageCount);
-		doListenerWithExceptionTest(latch, new MessageListenerAdapter(new PojoListener(latch, true)));
-	}
-	
-	@Test
-	public void testListenerWithException() throws Exception {
-		CountDownLatch latch = new CountDownLatch(messageCount);
-		doListenerWithExceptionTest(latch, new Listener(latch, true));
-	}
-	
-	@Test
-<<<<<<< HEAD
-//	@Ignore ("RabbitMQ connection can not be obtained if running in Parameterized mode")
-=======
->>>>>>> 9c92b095
-	public void testChannelAwareListenerWithException() throws Exception {
-		CountDownLatch latch = new CountDownLatch(messageCount);
-		doListenerWithExceptionTest(latch, new ChannelAwareListener(latch, true));
-	}
-	
-	private void doSunnyDayTest(CountDownLatch latch, Object listener) throws Exception {
-		container = createContainer(listener);
-		for (int i = 0; i < messageCount; i++) {
-			template.convertAndSend(queue.getName(), i + "foo");
-		}
-		boolean waited = latch.await(Math.max(2, messageCount / 50), TimeUnit.SECONDS);
-		assertTrue("Timed out waiting for message", waited);
-		assertNull(template.receiveAndConvert(queue.getName()));
-	}
-	
-	private void doListenerWithExceptionTest(CountDownLatch latch, Object listener) throws Exception {
-		container = createContainer(listener);
-		if (acknowledgeMode.isTransactionAllowed()) {
-			// Should only need one message if it is going to fail
-			for (int i = 0; i < concurrentConsumers; i++) {
-				template.convertAndSend(queue.getName(), i + "foo");
-			}
-		} else {
-			for (int i = 0; i < messageCount; i++) {
-				template.convertAndSend(queue.getName(), i + "foo");
-			}
-		}
-		try {
-			boolean waited = latch.await(5 + Math.max(1, messageCount / 20), TimeUnit.SECONDS);
-			assertTrue("Timed out waiting for message", waited);
-		} finally {
-			// Wait for broker communication to finish before trying to stop
-			// container
-			Thread.sleep(300L);
-			container.shutdown();
-			Thread.sleep(300L);
-		}
-		if (acknowledgeMode.isTransactionAllowed()) {
-			assertNotNull(template.receiveAndConvert(queue.getName()));
-		} else {
-			assertNull(template.receiveAndConvert(queue.getName()));
-		}
-	}
-
-	private SimpleMessageListenerContainer createContainer(Object listener) {
-		SimpleMessageListenerContainer container = new SimpleMessageListenerContainer(template.getConnectionFactory());
-		container.setMessageListener(listener);
-		container.setQueueName(queue.getName());
-		container.setTxSize(txSize);
-		container.setPrefetchCount(txSize);
-		container.setConcurrentConsumers(concurrentConsumers);
-		container.setChannelTransacted(transactional);
-		container.setAcknowledgeMode(acknowledgeMode);
-		if (externalTransaction) {
-			container.setTransactionManager(new TestTransactionManager());
-		}
-		container.afterPropertiesSet();
-		container.start();
-		return container;
-	}
-
-	public static class PojoListener {
-		private AtomicInteger count = new AtomicInteger();
-
-		private final CountDownLatch latch;
-
-		private final boolean fail;
-
-		public PojoListener(CountDownLatch latch) {
-			this(latch, false);
-		}
-
-		public PojoListener(CountDownLatch latch, boolean fail) {
-			this.latch = latch;
-			this.fail = fail;
-		}
-
-		public void handleMessage(String value) {
-			try {
-				int counter = count.getAndIncrement();
-				if (logger.isDebugEnabled() && counter % 500 == 0) {
-					logger.debug(value + counter);
-				}
-				if (fail) {
-					throw new RuntimeException("Planned failure");
-				}
-			} finally {
-				latch.countDown();
-			}
-		}
-	}
-	
-	public static class Listener implements MessageListener {
-		private AtomicInteger count = new AtomicInteger();
-		
-		private final CountDownLatch latch;
-		
-		private final boolean fail;
-		
-		public Listener(CountDownLatch latch) {
-			this(latch, false);
-		}
-		
-		public Listener(CountDownLatch latch, boolean fail) {
-			this.latch = latch;
-			this.fail = fail;
-		}
-		
-		public void onMessage(Message message) {
-			String value = new String(message.getBody());
-			try {
-				int counter = count.getAndIncrement();
-				if (logger.isDebugEnabled() && counter % 500 == 0) {
-					logger.debug(value + counter);
-				}
-				if (fail) {
-					throw new RuntimeException("Planned failure");
-				}
-			} finally {
-				latch.countDown();
-			}
-		}
-	}
-	
-	public static class ChannelAwareListener implements ChannelAwareMessageListener {
-		private AtomicInteger count = new AtomicInteger();
-		
-		private final CountDownLatch latch;
-		
-		private final boolean fail;
-		
-		public ChannelAwareListener(CountDownLatch latch) {
-			this(latch, false);
-		}
-		
-		public ChannelAwareListener(CountDownLatch latch, boolean fail) {
-			this.latch = latch;
-			this.fail = fail;
-		}
-		
-		public void onMessage(Message message, Channel channel) throws Exception {
-			String value = new String(message.getBody());
-			try {
-				int counter = count.getAndIncrement();
-				if (logger.isDebugEnabled() && counter % 500 == 0) {
-					logger.debug(value + counter);
-				}
-				if (fail) {
-					throw new RuntimeException("Planned failure");
-				}
-			} finally {
-				latch.countDown();
-			}
-		}
-
-	}
-
-	@SuppressWarnings("serial")
-	private class TestTransactionManager extends AbstractPlatformTransactionManager {
-
-		@Override
-		protected void doBegin(Object transaction, TransactionDefinition definition) throws TransactionException {
-		}
-
-		@Override
-		protected void doCommit(DefaultTransactionStatus status) throws TransactionException {
-		}
-
-		@Override
-		protected Object doGetTransaction() throws TransactionException {
-			return new Object();
-		}
-
-		@Override
-		protected void doRollback(DefaultTransactionStatus status) throws TransactionException {
-		}
-
-	}
-}
+	public void testChannelAwareListenerWithException() throws Exception {
+		CountDownLatch latch = new CountDownLatch(messageCount);
+		doListenerWithExceptionTest(latch, new ChannelAwareListener(latch, true));
+	}
+	
+	private void doSunnyDayTest(CountDownLatch latch, Object listener) throws Exception {
+		container = createContainer(listener);
+		for (int i = 0; i < messageCount; i++) {
+			template.convertAndSend(queue.getName(), i + "foo");
+		}
+		boolean waited = latch.await(Math.max(2, messageCount / 50), TimeUnit.SECONDS);
+		assertTrue("Timed out waiting for message", waited);
+		assertNull(template.receiveAndConvert(queue.getName()));
+	}
+	
+	private void doListenerWithExceptionTest(CountDownLatch latch, Object listener) throws Exception {
+		container = createContainer(listener);
+		if (acknowledgeMode.isTransactionAllowed()) {
+			// Should only need one message if it is going to fail
+			for (int i = 0; i < concurrentConsumers; i++) {
+				template.convertAndSend(queue.getName(), i + "foo");
+			}
+		} else {
+			for (int i = 0; i < messageCount; i++) {
+				template.convertAndSend(queue.getName(), i + "foo");
+			}
+		}
+		try {
+			boolean waited = latch.await(5 + Math.max(1, messageCount / 20), TimeUnit.SECONDS);
+			assertTrue("Timed out waiting for message", waited);
+		} finally {
+			// Wait for broker communication to finish before trying to stop
+			// container
+			Thread.sleep(300L);
+			container.shutdown();
+			Thread.sleep(300L);
+		}
+		if (acknowledgeMode.isTransactionAllowed()) {
+			assertNotNull(template.receiveAndConvert(queue.getName()));
+		} else {
+			assertNull(template.receiveAndConvert(queue.getName()));
+		}
+	}
+
+	private SimpleMessageListenerContainer createContainer(Object listener) {
+		SimpleMessageListenerContainer container = new SimpleMessageListenerContainer(template.getConnectionFactory());
+		container.setMessageListener(listener);
+		container.setQueueName(queue.getName());
+		container.setTxSize(txSize);
+		container.setPrefetchCount(txSize);
+		container.setConcurrentConsumers(concurrentConsumers);
+		container.setChannelTransacted(transactional);
+		container.setAcknowledgeMode(acknowledgeMode);
+		if (externalTransaction) {
+			container.setTransactionManager(new TestTransactionManager());
+		}
+		container.afterPropertiesSet();
+		container.start();
+		return container;
+	}
+
+	public static class PojoListener {
+		private AtomicInteger count = new AtomicInteger();
+
+		private final CountDownLatch latch;
+
+		private final boolean fail;
+
+		public PojoListener(CountDownLatch latch) {
+			this(latch, false);
+		}
+
+		public PojoListener(CountDownLatch latch, boolean fail) {
+			this.latch = latch;
+			this.fail = fail;
+		}
+
+		public void handleMessage(String value) {
+			try {
+				int counter = count.getAndIncrement();
+				if (logger.isDebugEnabled() && counter % 500 == 0) {
+					logger.debug(value + counter);
+				}
+				if (fail) {
+					throw new RuntimeException("Planned failure");
+				}
+			} finally {
+				latch.countDown();
+			}
+		}
+	}
+	
+	public static class Listener implements MessageListener {
+		private AtomicInteger count = new AtomicInteger();
+		
+		private final CountDownLatch latch;
+		
+		private final boolean fail;
+		
+		public Listener(CountDownLatch latch) {
+			this(latch, false);
+		}
+		
+		public Listener(CountDownLatch latch, boolean fail) {
+			this.latch = latch;
+			this.fail = fail;
+		}
+		
+		public void onMessage(Message message) {
+			String value = new String(message.getBody());
+			try {
+				int counter = count.getAndIncrement();
+				if (logger.isDebugEnabled() && counter % 500 == 0) {
+					logger.debug(value + counter);
+				}
+				if (fail) {
+					throw new RuntimeException("Planned failure");
+				}
+			} finally {
+				latch.countDown();
+			}
+		}
+	}
+	
+	public static class ChannelAwareListener implements ChannelAwareMessageListener {
+		private AtomicInteger count = new AtomicInteger();
+		
+		private final CountDownLatch latch;
+		
+		private final boolean fail;
+		
+		public ChannelAwareListener(CountDownLatch latch) {
+			this(latch, false);
+		}
+		
+		public ChannelAwareListener(CountDownLatch latch, boolean fail) {
+			this.latch = latch;
+			this.fail = fail;
+		}
+		
+		public void onMessage(Message message, Channel channel) throws Exception {
+			String value = new String(message.getBody());
+			try {
+				int counter = count.getAndIncrement();
+				if (logger.isDebugEnabled() && counter % 500 == 0) {
+					logger.debug(value + counter);
+				}
+				if (fail) {
+					throw new RuntimeException("Planned failure");
+				}
+			} finally {
+				latch.countDown();
+			}
+		}
+
+	}
+
+	@SuppressWarnings("serial")
+	private class TestTransactionManager extends AbstractPlatformTransactionManager {
+
+		@Override
+		protected void doBegin(Object transaction, TransactionDefinition definition) throws TransactionException {
+		}
+
+		@Override
+		protected void doCommit(DefaultTransactionStatus status) throws TransactionException {
+		}
+
+		@Override
+		protected Object doGetTransaction() throws TransactionException {
+			return new Object();
+		}
+
+		@Override
+		protected void doRollback(DefaultTransactionStatus status) throws TransactionException {
+		}
+
+	}
+}