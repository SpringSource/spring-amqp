/*
 * Copyright 2002-2014 the original author or authors.
 *
 * Licensed under the Apache License, Version 2.0 (the "License"); you may not use this file except in compliance with
 * the License. You may obtain a copy of the License at
 *
 * http://www.apache.org/licenses/LICENSE-2.0
 *
 * Unless required by applicable law or agreed to in writing, software distributed under the License is distributed on
 * an "AS IS" BASIS, WITHOUT WARRANTIES OR CONDITIONS OF ANY KIND, either express or implied. See the License for the
 * specific language governing permissions and limitations under the License.
 */
package org.springframework.amqp.rabbit.connection;

import static org.junit.Assert.assertEquals;
import static org.junit.Assert.assertNotNull;
import static org.junit.Assert.assertNotSame;
import static org.junit.Assert.assertNull;
import static org.junit.Assert.assertSame;
import static org.mockito.Matchers.anyInt;
import static org.mockito.Mockito.atLeastOnce;
import static org.mockito.Mockito.doAnswer;
import static org.mockito.Mockito.mock;
import static org.mockito.Mockito.never;
import static org.mockito.Mockito.times;
import static org.mockito.Mockito.verify;
import static org.mockito.Mockito.when;

import java.io.IOException;
import java.util.ArrayList;
import java.util.Arrays;
import java.util.Collections;
import java.util.Iterator;
import java.util.List;
import java.util.Map;
import java.util.Set;
import java.util.concurrent.BlockingQueue;
import java.util.concurrent.ExecutorService;
import java.util.concurrent.atomic.AtomicInteger;
import java.util.concurrent.atomic.AtomicReference;

import org.junit.Test;
import org.mockito.invocation.InvocationOnMock;
import org.mockito.stubbing.Answer;

import org.springframework.amqp.rabbit.connection.CachingConnectionFactory.CacheMode;
import org.springframework.amqp.utils.test.TestUtils;
import org.springframework.test.util.ReflectionTestUtils;

import com.rabbitmq.client.Channel;
import com.rabbitmq.client.ConnectionFactory;
import com.rabbitmq.client.GetResponse;

/**
 * @author Mark Pollack
 * @author Dave Syer
 * @author Gary Russell
 * @author Artem Bilan
 */
public class CachingConnectionFactoryTests extends AbstractConnectionFactoryTests {

	@Override
	protected AbstractConnectionFactory createConnectionFactory(ConnectionFactory connectionFactory) {
		return new CachingConnectionFactory(connectionFactory);
	}

	@Test
	public void testWithConnectionFactoryDefaults() throws IOException {
		com.rabbitmq.client.ConnectionFactory mockConnectionFactory = mock(com.rabbitmq.client.ConnectionFactory.class);
		com.rabbitmq.client.Connection mockConnection = mock(com.rabbitmq.client.Connection.class);
		Channel mockChannel = mock(Channel.class);

		when(mockConnectionFactory.newConnection((ExecutorService) null)).thenReturn(mockConnection);
		when(mockConnection.createChannel()).thenReturn(mockChannel);
		when(mockChannel.isOpen()).thenReturn(true);
		when(mockConnection.isOpen()).thenReturn(true);

		CachingConnectionFactory ccf = new CachingConnectionFactory(mockConnectionFactory);
		Connection con = ccf.createConnection();

		Channel channel = con.createChannel(false);
		channel.close(); // should be ignored, and placed into channel cache.
		con.close(); // should be ignored

		Connection con2 = ccf.createConnection();
		/*
		 * will retrieve same channel object that was just put into channel cache
		 */
		Channel channel2 = con2.createChannel(false);
		channel2.close(); // should be ignored
		con2.close(); // should be ignored

		assertSame(con, con2);
		assertSame(channel, channel2);
		verify(mockConnection, never()).close();
		verify(mockChannel, never()).close();

	}
	@Test
	public void testWithConnectionFactoryCacheSize() throws IOException {
		com.rabbitmq.client.ConnectionFactory mockConnectionFactory = mock(com.rabbitmq.client.ConnectionFactory.class);
		com.rabbitmq.client.Connection mockConnection = mock(com.rabbitmq.client.Connection.class);
		Channel mockChannel1 = mock(Channel.class);
		Channel mockChannel2 = mock(Channel.class);

		when(mockConnectionFactory.newConnection((ExecutorService) null)).thenReturn(mockConnection);
		when(mockConnection.isOpen()).thenReturn(true);
		when(mockConnection.createChannel()).thenReturn(mockChannel1).thenReturn(mockChannel2);

		when(mockChannel1.basicGet("foo", false)).thenReturn(new GetResponse(null, null, null, 1));
		when(mockChannel2.basicGet("bar", false)).thenReturn(new GetResponse(null, null, null, 1));
		when(mockChannel1.isOpen()).thenReturn(true);
		when(mockChannel2.isOpen()).thenReturn(true);

		CachingConnectionFactory ccf = new CachingConnectionFactory(mockConnectionFactory);
		ccf.setChannelCacheSize(2);

		Connection con = ccf.createConnection();

		Channel channel1 = con.createChannel(false);
		Channel channel2 = con.createChannel(false);

		channel1.basicGet("foo", true);
		channel2.basicGet("bar", true);

		channel1.close(); // should be ignored, and add last into channel cache.
		channel2.close(); // should be ignored, and add last into channel cache.

		Channel ch1 = con.createChannel(false); // remove first entry in cache
												// (channel1)
		Channel ch2 = con.createChannel(false); // remove first entry in cache
												// (channel2)

		assertNotSame(ch1, ch2);
		assertSame(ch1, channel1);
		assertSame(ch2, channel2);

		ch1.close();
		ch2.close();

		verify(mockConnection, times(2)).createChannel();

		con.close(); // should be ignored

		verify(mockConnection, never()).close();
		verify(mockChannel1, never()).close();
		verify(mockChannel2, never()).close();

	}

	@Test
	public void testCacheSizeExceeded() throws IOException {
		com.rabbitmq.client.ConnectionFactory mockConnectionFactory = mock(com.rabbitmq.client.ConnectionFactory.class);
		com.rabbitmq.client.Connection mockConnection = mock(com.rabbitmq.client.Connection.class);
		Channel mockChannel1 = mock(Channel.class);
		Channel mockChannel2 = mock(Channel.class);
		Channel mockChannel3 = mock(Channel.class);

		when(mockConnectionFactory.newConnection((ExecutorService) null)).thenReturn(mockConnection);
		when(mockConnection.createChannel()).thenReturn(mockChannel1).thenReturn(mockChannel2).thenReturn(mockChannel3);
		when(mockConnection.isOpen()).thenReturn(true);

		// Called during physical close
		when(mockChannel1.isOpen()).thenReturn(true);
		when(mockChannel2.isOpen()).thenReturn(true);
		when(mockChannel3.isOpen()).thenReturn(true);

		CachingConnectionFactory ccf = new CachingConnectionFactory(mockConnectionFactory);
		ccf.setChannelCacheSize(1);

		Connection con = ccf.createConnection();

		Channel channel1 = con.createChannel(false);
		// cache size is 1, but the other connection is not released yet so this
		// creates a new one
		Channel channel2 = con.createChannel(false);
		assertNotSame(channel1, channel2);

		// should be ignored, and added last into channel cache.
		channel1.close();
		// should be physically closed
		channel2.close();

		// remove first entry in cache (channel1)
		Channel ch1 = con.createChannel(false);
		// create a new channel
		Channel ch2 = con.createChannel(false);

		assertNotSame(ch1, ch2);
		assertSame(ch1, channel1);
		assertNotSame(ch2, channel2);

		ch1.close();
		ch2.close();

		verify(mockConnection, times(3)).createChannel();

		con.close(); // should be ignored

		verify(mockConnection, never()).close();
		verify(mockChannel1, never()).close();
		verify(mockChannel2, atLeastOnce()).close();
		verify(mockChannel3, atLeastOnce()).close();

	}

	@Test
	public void testCacheSizeExceededAfterClose() throws IOException {
		com.rabbitmq.client.ConnectionFactory mockConnectionFactory = mock(com.rabbitmq.client.ConnectionFactory.class);
		com.rabbitmq.client.Connection mockConnection = mock(com.rabbitmq.client.Connection.class);
		Channel mockChannel1 = mock(Channel.class);
		Channel mockChannel2 = mock(Channel.class);

		when(mockConnectionFactory.newConnection((ExecutorService) null)).thenReturn(mockConnection);
		when(mockConnection.createChannel()).thenReturn(mockChannel1).thenReturn(mockChannel2);
		when(mockConnection.isOpen()).thenReturn(true);

		// Called during physical close
		when(mockChannel1.isOpen()).thenReturn(true);
		when(mockChannel2.isOpen()).thenReturn(true);

		CachingConnectionFactory ccf = new CachingConnectionFactory(mockConnectionFactory);
		ccf.setChannelCacheSize(1);

		Connection con = ccf.createConnection();

		Channel channel1 = con.createChannel(false);
		channel1.close(); // should be ignored, and add last into channel cache.
		Channel channel2 = con.createChannel(false);
		channel2.close(); // should be ignored, and add last into channel cache.
		assertSame(channel1, channel2);

		Channel ch1 = con.createChannel(false); // remove first entry in cache
												// (channel1)
		Channel ch2 = con.createChannel(false); // create new channel

		assertNotSame(ch1, ch2);
		assertSame(ch1, channel1);
		assertNotSame(ch2, channel2);

		ch1.close();
		ch2.close();

		verify(mockConnection, times(2)).createChannel();

		con.close(); // should be ignored

		verify(mockConnection, never()).close();
		verify(mockChannel1, never()).close();
		verify(mockChannel2, atLeastOnce()).close();

	}

	@Test
	public void testTransactionalAndNonTransactionalChannelsSegregated() throws IOException {
		com.rabbitmq.client.ConnectionFactory mockConnectionFactory = mock(com.rabbitmq.client.ConnectionFactory.class);
		com.rabbitmq.client.Connection mockConnection = mock(com.rabbitmq.client.Connection.class);
		Channel mockChannel1 = mock(Channel.class);
		Channel mockChannel2 = mock(Channel.class);

		when(mockConnectionFactory.newConnection((ExecutorService) null)).thenReturn(mockConnection);
		when(mockConnection.createChannel()).thenReturn(mockChannel1).thenReturn(mockChannel2);
		when(mockConnection.isOpen()).thenReturn(true);

		// Called during physical close
		when(mockChannel1.isOpen()).thenReturn(true);
		when(mockChannel2.isOpen()).thenReturn(true);

		CachingConnectionFactory ccf = new CachingConnectionFactory(mockConnectionFactory);
		ccf.setChannelCacheSize(1);

		Connection con = ccf.createConnection();

		Channel channel1 = con.createChannel(true);
		channel1.txSelect();
		channel1.close(); // should be ignored, and add last into channel cache.
		/*
		 * When a channel is created as non-transactional we should create a new one.
		 */
		Channel channel2 = con.createChannel(false);
		channel2.close(); // should be ignored, and add last into channel cache.
		assertNotSame(channel1, channel2);

		Channel ch1 = con.createChannel(true); // remove first entry in cache (channel1)
		Channel ch2 = con.createChannel(false); // create new channel

		assertNotSame(ch1, ch2);
		assertSame(ch1, channel1); // The non-transactional one
		assertSame(ch2, channel2);

		ch1.close();
		ch2.close();

		verify(mockConnection, times(2)).createChannel();

		con.close(); // should be ignored

		verify(mockConnection, never()).close();
		verify(mockChannel1, never()).close();
		verify(mockChannel2, never()).close();

		@SuppressWarnings("unchecked")
		List<Channel> notxlist = (List<Channel>) ReflectionTestUtils.getField(ccf, "cachedChannelsNonTransactional");
		assertEquals(1, notxlist.size());
		@SuppressWarnings("unchecked")
		List<Channel> txlist = (List<Channel>) ReflectionTestUtils.getField(ccf, "cachedChannelsTransactional");
		assertEquals(1, txlist.size());

	}

	@Test
	public void testWithConnectionFactoryDestroy() throws IOException {
		com.rabbitmq.client.ConnectionFactory mockConnectionFactory = mock(com.rabbitmq.client.ConnectionFactory.class);
		com.rabbitmq.client.Connection mockConnection = mock(com.rabbitmq.client.Connection.class);

		Channel mockChannel1 = mock(Channel.class);
		Channel mockChannel2 = mock(Channel.class);

		assertNotSame(mockChannel1, mockChannel2);

		when(mockConnectionFactory.newConnection((ExecutorService) null)).thenReturn(mockConnection);
		// You can't repeat 'when' statements for stubbing consecutive calls to
		// the same method to returning different
		// values.
		when(mockConnection.createChannel()).thenReturn(mockChannel1).thenReturn(mockChannel2);
		when(mockConnection.isOpen()).thenReturn(true);
		// Called during physical close
		when(mockChannel1.isOpen()).thenReturn(true);
		when(mockChannel2.isOpen()).thenReturn(true);

		CachingConnectionFactory ccf = new CachingConnectionFactory(mockConnectionFactory);
		ccf.setChannelCacheSize(2);

		Connection con = ccf.createConnection();

		// This will return a proxy that surpresses calls to close
		Channel channel1 = con.createChannel(false);
		Channel channel2 = con.createChannel(false);

		// Should be ignored, and add last into channel cache.
		channel1.close();
		channel2.close();

		// remove first entry in cache (channel1)
		Channel ch1 = con.createChannel(false);
		// remove first entry in cache (channel2)
		Channel ch2 = con.createChannel(false);

		assertSame(ch1, channel1);
		assertSame(ch2, channel2);

		Channel target1 = ((ChannelProxy) ch1).getTargetChannel();
		Channel target2 = ((ChannelProxy) ch2).getTargetChannel();

		// make sure mokito returned different mocks for the channel
		assertNotSame(target1, target2);

		ch1.close();
		ch2.close();
		con.close(); // should be ignored

		ccf.destroy(); // should call close on connection and channels in cache

		verify(mockConnection, times(2)).createChannel();

		verify(mockConnection).close(anyInt());

		// verify(mockChannel1).close();
		verify(mockChannel2).close();

		// After destroy we can get a new connection
		Connection con1 = ccf.createConnection();
		assertNotSame(con, con1);

		// This will return a proxy that surpresses calls to close
		Channel channel3 = con.createChannel(false);
		assertNotSame(channel3, channel1);
		assertNotSame(channel3, channel2);
	}

	@Test
	public void testWithChannelListener() throws IOException {

		com.rabbitmq.client.ConnectionFactory mockConnectionFactory = mock(com.rabbitmq.client.ConnectionFactory.class);
		com.rabbitmq.client.Connection mockConnection = mock(com.rabbitmq.client.Connection.class);
		Channel mockChannel = mock(Channel.class);

		when(mockConnectionFactory.newConnection((ExecutorService) null)).thenReturn(mockConnection);
		when(mockConnection.isOpen()).thenReturn(true);
		when(mockChannel.isOpen()).thenReturn(true);
		when(mockConnection.createChannel()).thenReturn(mockChannel);

		final AtomicInteger called = new AtomicInteger(0);
		AbstractConnectionFactory connectionFactory = createConnectionFactory(mockConnectionFactory);
		connectionFactory.setChannelListeners(Arrays.asList(new ChannelListener() {
			@Override
			public void onCreate(Channel channel, boolean transactional) {
				called.incrementAndGet();
			}
		}));
		((CachingConnectionFactory)connectionFactory).setChannelCacheSize(1);

		Connection con = connectionFactory.createConnection();
		Channel channel = con.createChannel(false);
		assertEquals(1, called.get());
		channel.close();

		con.close();
		verify(mockConnection, never()).close();

		connectionFactory.createConnection();
		con.createChannel(false);
		assertEquals(1, called.get());

		connectionFactory.destroy();
		verify(mockConnection, atLeastOnce()).close(anyInt());

		verify(mockConnectionFactory).newConnection((ExecutorService) null);

	}

	@Test
	public void testWithConnectionListener() throws IOException {

		com.rabbitmq.client.ConnectionFactory mockConnectionFactory = mock(com.rabbitmq.client.ConnectionFactory.class);
		com.rabbitmq.client.Connection mockConnection1 = mock(com.rabbitmq.client.Connection.class);
		com.rabbitmq.client.Connection mockConnection2 = mock(com.rabbitmq.client.Connection.class);
		Channel mockChannel = mock(Channel.class);

		when(mockConnectionFactory.newConnection((ExecutorService) null)).thenReturn(mockConnection1, mockConnection2);
		when(mockConnection1.isOpen()).thenReturn(true);
		when(mockChannel.isOpen()).thenReturn(true);
		when(mockConnection1.createChannel()).thenReturn(mockChannel);
		when(mockConnection2.createChannel()).thenReturn(mockChannel);

		final AtomicReference<Connection> created = new AtomicReference<Connection>();
		final AtomicReference<Connection> closed = new AtomicReference<Connection>();
		AbstractConnectionFactory connectionFactory = createConnectionFactory(mockConnectionFactory);
		connectionFactory.addConnectionListener(new ConnectionListener() {

			@Override
			public void onCreate(Connection connection) {
				created.set(connection);
			}

			@Override
			public void onClose(Connection connection) {
				closed.set(connection);
			}
		});
		((CachingConnectionFactory)connectionFactory).setChannelCacheSize(1);

		Connection con = connectionFactory.createConnection();
		Channel channel = con.createChannel(false);
		assertSame(con, created.get());
		channel.close();

		con.close();
		verify(mockConnection1, never()).close();

		Connection same = connectionFactory.createConnection();
		channel = con.createChannel(false);
		assertSame(con, same);
		channel.close();

		when(mockConnection1.isOpen()).thenReturn(false);
		when(mockChannel.isOpen()).thenReturn(false); // force a connection refresh
		channel.basicCancel("foo");
		channel.close();

		Connection notSame = connectionFactory.createConnection();
		assertNotSame(con, notSame);
		assertSame(con, closed.get());
		assertSame(notSame, created.get());

		connectionFactory.destroy();
		verify(mockConnection2, atLeastOnce()).close(anyInt());
		assertSame(notSame, closed.get());

		verify(mockConnectionFactory, times(2)).newConnection((ExecutorService) null);
	}

	@Test
	public void testWithConnectionFactoryCachedConnection() throws Exception {
		com.rabbitmq.client.ConnectionFactory mockConnectionFactory = mock(com.rabbitmq.client.ConnectionFactory.class);

		final List<com.rabbitmq.client.Connection> mockConnections = new ArrayList<com.rabbitmq.client.Connection>();
		final List<Channel> mockChannels = new ArrayList<Channel>();

		doAnswer(new Answer<com.rabbitmq.client.Connection>() {
			private int connectionNumber;
			@Override
			public com.rabbitmq.client.Connection answer(InvocationOnMock invocation) throws Throwable {
				com.rabbitmq.client.Connection connection = mock(com.rabbitmq.client.Connection.class);
				doAnswer(new Answer<Channel>() {
					private int channelNumber;
					@Override
					public Channel answer(InvocationOnMock invocation) throws Throwable {
						Channel channel = mock(Channel.class);
						when(channel.isOpen()).thenReturn(true);
						int channelNumnber = ++this.channelNumber;
						when(channel.toString()).thenReturn("mockChannel" + connectionNumber + ":" + channelNumnber);
						mockChannels.add(channel);
						return channel;
					}
				}).when(connection).createChannel();
				int connectionNumber = ++this.connectionNumber;
				when(connection.toString()).thenReturn("mockConnection" + connectionNumber);
				when(connection.isOpen()).thenReturn(true);
				mockConnections.add(connection);
				return connection;
			}
		}).when(mockConnectionFactory).newConnection((ExecutorService) null);

		CachingConnectionFactory ccf = new CachingConnectionFactory(mockConnectionFactory);
		ccf.setCacheMode(CacheMode.CONNECTION);
		ccf.afterPropertiesSet();

		Set<?> openConnections = TestUtils.getPropertyValue(ccf, "openConnections", Set.class);
		assertEquals(0, openConnections.size());
		BlockingQueue<?> idleConnections = TestUtils.getPropertyValue(ccf, "idleConnections", BlockingQueue.class);
		assertEquals(0, idleConnections.size());

		final AtomicReference<Connection> createNotification = new AtomicReference<Connection>();
		final AtomicReference<Connection> closedNotification = new AtomicReference<Connection>();
		ccf.setConnectionListeners(Collections.singletonList(new ConnectionListener(){

			@Override
			public void onCreate(Connection connection) {
				assertNull(createNotification.get());
				createNotification.set(connection);
			}

			@Override
			public void onClose(Connection connection) {
				assertNull(closedNotification.get());
				closedNotification.set(connection);
			}
		}));

		Connection con1 = ccf.createConnection();
		verifyConnectionIs(mockConnections.get(0), con1);
		assertEquals(1, openConnections.size());
		assertEquals(0, idleConnections.size());
		assertNotNull(createNotification.get());
		assertSame(mockConnections.get(0), targetDelegate(createNotification.getAndSet(null)));

		Channel channel1 = con1.createChannel(false);
		verifyChannelIs(mockChannels.get(0), channel1);
		channel1.close();
		//AMQP-358
		verify(mockChannels.get(0), never()).close();

		con1.close(); // should be ignored, and placed into connection cache.
		verify(mockConnections.get(0), never()).close();
		assertEquals(1, openConnections.size());
		assertEquals(1, idleConnections.size());
		assertNull(closedNotification.get());

		/*
		 * will retrieve same connection that was just put into cache, and reuse single channel from cache as well
		 */
		Connection con2 = ccf.createConnection();
		verifyConnectionIs(mockConnections.get(0), con2);
		Channel channel2 = con2.createChannel(false);
		verifyChannelIs(mockChannels.get(0), channel2);
		channel2.close();
		verify(mockChannels.get(0), never()).close();
		con2.close();
		verify(mockConnections.get(0), never()).close();
		assertEquals(1, openConnections.size());
		assertEquals(1, idleConnections.size());
		assertNull(createNotification.get());

		/*
		 * Now check for multiple connections/channels
		 */
		con1 = ccf.createConnection();
		verifyConnectionIs(mockConnections.get(0), con1);
		con2 = ccf.createConnection();
		verifyConnectionIs(mockConnections.get(1), con2);
		channel1 = con1.createChannel(false);
		verifyChannelIs(mockChannels.get(0), channel1);
		channel2 = con2.createChannel(false);
		verifyChannelIs(mockChannels.get(1), channel2);
		assertEquals(2, openConnections.size());
		assertEquals(0, idleConnections.size());
		assertNotNull(createNotification.get());
		assertSame(mockConnections.get(1), targetDelegate(createNotification.getAndSet(null)));

		// put mock1 in cache
		channel1.close();
		verify(mockChannels.get(1), never()).close();
		con1.close();
		verify(mockConnections.get(0), never()).close();
		assertEquals(2, openConnections.size());
		assertEquals(1, idleConnections.size());
		assertNull(closedNotification.get());

		Connection con3 = ccf.createConnection();
		assertNull(createNotification.get());
		verifyConnectionIs(mockConnections.get(0), con3);
		Channel channel3 = con3.createChannel(false);
		verifyChannelIs(mockChannels.get(0), channel3);

		assertEquals(2, openConnections.size());
		assertEquals(0, idleConnections.size());

		channel2.close();
		con2.close();
		assertEquals(2, openConnections.size());
		assertEquals(1, idleConnections.size());
		channel3.close();
		con3.close();
		assertEquals(1, openConnections.size());
		assertEquals(1, idleConnections.size());
		/*
		 *  Cache size is 1; con3 (mock1) should have been a real close.
		 *  con2 (mock2) should still be in the cache.
		 */
		verify(mockConnections.get(0)).close(30000);
		assertNotNull(closedNotification.get());
		assertSame(mockConnections.get(0), targetDelegate(closedNotification.getAndSet(null)));
		verify(mockChannels.get(1), never()).close();
		verify(mockConnections.get(1), never()).close(30000);
		verify(mockChannels.get(1), never()).close();
		verifyConnectionIs(mockConnections.get(1), idleConnections.iterator().next());
		/*
		 * Now a closed cached connection
		 */
		when(mockConnections.get(1).isOpen()).thenReturn(false);
		con3 = ccf.createConnection();
		assertNotNull(closedNotification.get());
		assertSame(mockConnections.get(1), targetDelegate(closedNotification.getAndSet(null)));
		verifyConnectionIs(mockConnections.get(2), con3);
		assertNotNull(createNotification.get());
		assertSame(mockConnections.get(2), targetDelegate(createNotification.getAndSet(null)));
		assertEquals(1, openConnections.size());
		assertEquals(0, idleConnections.size());
		channel3 = con3.createChannel(false);
		verifyChannelIs(mockChannels.get(2), channel3);
		channel3.close();
		con3.close();
		assertNull(closedNotification.get());
		assertEquals(1, openConnections.size());
		assertEquals(1, idleConnections.size());

		/*
		 * Now a closed cached connection when creating a channel
		 */
		con3 = ccf.createConnection();
		verifyConnectionIs(mockConnections.get(2), con3);
		assertNull(createNotification.get());
		assertEquals(1, openConnections.size());
		assertEquals(0, idleConnections.size());
		when(mockConnections.get(2).isOpen()).thenReturn(false);
		channel3 = con3.createChannel(false);
<<<<<<< HEAD
		// The channel is from cache, so there is no check of connection state
		assertNull(closedNotification.get());
		closedNotification.set(null);
		assertNull(createNotification.get());

		verifyChannelIs(mockChannels.get(2), channel3);
		channel3.close();
		con3.close();
		assertNotNull(closedNotification.get());
		assertEquals(0, openConnections.size());
		assertEquals(0, idleConnections.size());
=======
		assertNotNull(closedNotification.getAndSet(null));
		assertNotNull(createNotification.getAndSet(null));

		verifyChannelIs(mockChannels.get(3), channel3);
		channel3.close();
		con3.close();
		assertNull(closedNotification.get());
		assertEquals(1, openConnections.size());
		assertEquals(1, idleConnections.size());
>>>>>>> eebb190f

		// destroy
		ccf.destroy();
		assertNotNull(closedNotification.get());
<<<<<<< HEAD
		// physical wasn't invoked, because this mockConnection marked with 'false' for 'isOpen()'
		verify(mockConnections.get(2), never()).close(30000);
=======
		verify(mockConnections.get(3)).close(30000);
>>>>>>> eebb190f
	}


	@Test
	public void testWithConnectionFactoryCachedConnectionAndChannels() throws Exception {
		com.rabbitmq.client.ConnectionFactory mockConnectionFactory = mock(com.rabbitmq.client.ConnectionFactory.class);

		final List<com.rabbitmq.client.Connection> mockConnections = new ArrayList<com.rabbitmq.client.Connection>();
		final List<Channel> mockChannels = new ArrayList<Channel>();

		doAnswer(new Answer<com.rabbitmq.client.Connection>() {
			private int connectionNumber;
			@Override
			public com.rabbitmq.client.Connection answer(InvocationOnMock invocation) throws Throwable {
				com.rabbitmq.client.Connection connection = mock(com.rabbitmq.client.Connection.class);
				doAnswer(new Answer<Channel>() {
					private int channelNumber;
					@Override
					public Channel answer(InvocationOnMock invocation) throws Throwable {
						Channel channel = mock(Channel.class);
						when(channel.isOpen()).thenReturn(true);
						int channelNumnber = ++this.channelNumber;
<<<<<<< HEAD
						when(channel.toString()).thenReturn("mockChannel" + channelNumnber);
=======
						when(channel.toString()).thenReturn("mockChannel" + connectionNumber + ":" + channelNumnber);
>>>>>>> eebb190f
						mockChannels.add(channel);
						return channel;
					}
				}).when(connection).createChannel();
				int connectionNumber = ++this.connectionNumber;
				when(connection.toString()).thenReturn("mockConnection" + connectionNumber);
				when(connection.isOpen()).thenReturn(true);
				mockConnections.add(connection);
				return connection;
			}
		}).when(mockConnectionFactory).newConnection((ExecutorService) null);

		CachingConnectionFactory ccf = new CachingConnectionFactory(mockConnectionFactory);
		ccf.setCacheMode(CacheMode.CONNECTION);
		ccf.setConnectionCacheSize(2);
		ccf.setChannelCacheSize(2);
		ccf.afterPropertiesSet();

		Set<?> openConnections = TestUtils.getPropertyValue(ccf, "openConnections", Set.class);
		assertEquals(0, openConnections.size());
		BlockingQueue<?> idleConnections = TestUtils.getPropertyValue(ccf, "idleConnections", BlockingQueue.class);
		assertEquals(0, idleConnections.size());
<<<<<<< HEAD
=======
		@SuppressWarnings("unchecked")
		Map<?, List<?>> cachedChannels = TestUtils.getPropertyValue(ccf, "openConnectionNonTransactionalChannels", Map.class);
>>>>>>> eebb190f

		final AtomicReference<Connection> createNotification = new AtomicReference<Connection>();
		final AtomicReference<Connection> closedNotification = new AtomicReference<Connection>();
		ccf.setConnectionListeners(Collections.singletonList(new ConnectionListener(){

			@Override
			public void onCreate(Connection connection) {
				assertNull(createNotification.get());
				createNotification.set(connection);
			}

			@Override
			public void onClose(Connection connection) {
				assertNull(closedNotification.get());
				closedNotification.set(connection);
			}
		}));

		Connection con1 = ccf.createConnection();
		verifyConnectionIs(mockConnections.get(0), con1);
		assertEquals(1, openConnections.size());
		assertEquals(0, idleConnections.size());
<<<<<<< HEAD
		assertNotNull(createNotification.get());
		assertSame(mockConnections.get(0), targetDelegate(createNotification.getAndSet(null)));

		Channel channel1 = con1.createChannel(false);
		verifyChannelIs(mockChannels.get(0), channel1);
		channel1.close();
		//AMQP-358
		verify(mockChannels.get(0), never()).close();

		con1.close(); // should be ignored, and placed into connection cache.
		verify(mockConnections.get(0), never()).close();
		assertEquals(1, openConnections.size());
		assertEquals(1, idleConnections.size());
		assertNull(closedNotification.get());

		/*
		 * will retrieve same connection that was just put into cache, and reuse single channel from cache as well
		 */
		Connection con2 = ccf.createConnection();
		verifyConnectionIs(mockConnections.get(0), con2);
		Channel channel2 = con2.createChannel(false);
		verifyChannelIs(mockChannels.get(0), channel2);
		channel2.close();
		verify(mockChannels.get(0), never()).close();
		con2.close();
		verify(mockConnections.get(0), never()).close();
		assertEquals(1, openConnections.size());
		assertEquals(1, idleConnections.size());
		assertNull(createNotification.get());

		/*
		 * Now check for multiple connections/channels
		 */
		con1 = ccf.createConnection();
		verifyConnectionIs(mockConnections.get(0), con1);
		con2 = ccf.createConnection();
		verifyConnectionIs(mockConnections.get(1), con2);
		channel1 = con1.createChannel(false);
		verifyChannelIs(mockChannels.get(0), channel1);
		channel2 = con2.createChannel(false);
		verifyChannelIs(mockChannels.get(1), channel2);
		assertEquals(2, openConnections.size());
		assertEquals(0, idleConnections.size());
		assertNotNull(createNotification.get());
=======
		assertNotNull(createNotification.get());
		assertSame(mockConnections.get(0), targetDelegate(createNotification.getAndSet(null)));

		Channel channel1 = con1.createChannel(false);
		verifyChannelIs(mockChannels.get(0), channel1);
		channel1.close();
		//AMQP-358
		verify(mockChannels.get(0), never()).close();

		con1.close(); // should be ignored, and placed into connection cache.
		verify(mockConnections.get(0), never()).close();
		assertEquals(1, openConnections.size());
		assertEquals(1, idleConnections.size());
		assertEquals(1, cachedChannels.get(con1).size());
		assertNull(closedNotification.get());

		/*
		 * will retrieve same connection that was just put into cache, and reuse single channel from cache as well
		 */
		Connection con2 = ccf.createConnection();
		verifyConnectionIs(mockConnections.get(0), con2);
		Channel channel2 = con2.createChannel(false);
		verifyChannelIs(mockChannels.get(0), channel2);
		channel2.close();
		verify(mockChannels.get(0), never()).close();
		con2.close();
		verify(mockConnections.get(0), never()).close();
		assertEquals(1, openConnections.size());
		assertEquals(1, idleConnections.size());
		assertNull(createNotification.get());

		/*
		 * Now check for multiple connections/channels
		 */
		con1 = ccf.createConnection();
		verifyConnectionIs(mockConnections.get(0), con1);
		con2 = ccf.createConnection();
		verifyConnectionIs(mockConnections.get(1), con2);
		channel1 = con1.createChannel(false);
		verifyChannelIs(mockChannels.get(0), channel1);
		channel2 = con2.createChannel(false);
		verifyChannelIs(mockChannels.get(1), channel2);
		assertEquals(2, openConnections.size());
		assertEquals(0, idleConnections.size());
		assertNotNull(createNotification.get());
>>>>>>> eebb190f
		assertSame(mockConnections.get(1), targetDelegate(createNotification.getAndSet(null)));

		// put mock1 in cache
		channel1.close();
		verify(mockChannels.get(1), never()).close();
		con1.close();
		verify(mockConnections.get(0), never()).close();
		assertEquals(2, openConnections.size());
		assertEquals(1, idleConnections.size());
		assertNull(closedNotification.get());

		Connection con3 = ccf.createConnection();
		assertNull(createNotification.get());
		verifyConnectionIs(mockConnections.get(0), con3);
		Channel channel3 = con3.createChannel(false);
		verifyChannelIs(mockChannels.get(0), channel3);

		assertEquals(2, openConnections.size());
		assertEquals(0, idleConnections.size());

		channel2.close();
		con2.close();
		assertEquals(2, openConnections.size());
		assertEquals(1, idleConnections.size());
		channel3.close();
		con3.close();
		assertEquals(2, openConnections.size());
		assertEquals(2, idleConnections.size());
<<<<<<< HEAD
		/*
		 *  Cache size is 1; con3 (mock1) should have been a real close.
		 *  con2 (mock2) should still be in the cache.
=======
		assertEquals(1, cachedChannels.get(con1).size());
		assertEquals(1, cachedChannels.get(con2).size());
		/*
		 *  Cache size is 2; neither should have been a real close.
		 *  con2 (mock2) and con1 should still be in the cache.
>>>>>>> eebb190f
		 */
		verify(mockConnections.get(0), never()).close(30000);
		assertNull(closedNotification.get());
		verify(mockChannels.get(1), never()).close();
		verify(mockConnections.get(1), never()).close(30000);
		verify(mockChannels.get(1), never()).close();
<<<<<<< HEAD
		verifyConnectionIs(mockConnections.get(1), idleConnections.iterator().next());
=======
		assertEquals(2, idleConnections.size());
		Iterator<?> iterator = idleConnections.iterator();
		verifyConnectionIs(mockConnections.get(1), iterator.next());
		verifyConnectionIs(mockConnections.get(0), iterator.next());
>>>>>>> eebb190f
		/*
		 * Now a closed cached connection
		 */
		when(mockConnections.get(1).isOpen()).thenReturn(false);
		con3 = ccf.createConnection();
		assertNotNull(closedNotification.get());
		assertSame(mockConnections.get(1), targetDelegate(closedNotification.getAndSet(null)));
		verifyConnectionIs(mockConnections.get(0), con3);
		assertNull(createNotification.get());
		assertEquals(1, openConnections.size());
		assertEquals(0, idleConnections.size());
		channel3 = con3.createChannel(false);
		verifyChannelIs(mockChannels.get(0), channel3);
<<<<<<< HEAD
=======
		channel3.close();
		con3.close();
		assertNull(closedNotification.get());
		assertEquals(1, openConnections.size());
		assertEquals(1, idleConnections.size());

		/*
		 * Now a closed cached connection when creating a channel
		 */
		con3 = ccf.createConnection();
		verifyConnectionIs(mockConnections.get(0), con3);
		assertNull(createNotification.get());
		assertEquals(1, openConnections.size());
		assertEquals(0, idleConnections.size());
		when(mockConnections.get(0).isOpen()).thenReturn(false);
		channel3 = con3.createChannel(false);
		assertNotNull(closedNotification.getAndSet(null));
		assertNotNull(createNotification.getAndSet(null));

		verifyChannelIs(mockChannels.get(2), channel3);
>>>>>>> eebb190f
		channel3.close();
		con3.close();
		assertNull(closedNotification.get());
		assertEquals(1, openConnections.size());
		assertEquals(1, idleConnections.size());

<<<<<<< HEAD
		/*
		 * Now a closed cached connection when creating a channel
		 */
		con3 = ccf.createConnection();
		verifyConnectionIs(mockConnections.get(0), con3);
		assertNull(createNotification.get());
		assertEquals(1, openConnections.size());
		assertEquals(0, idleConnections.size());
		when(mockConnections.get(0).isOpen()).thenReturn(false);
		channel3 = con3.createChannel(false);
		// The channel is from cache, so there is no check of connection state
		assertNull(closedNotification.get());
		closedNotification.set(null);
		assertNull(createNotification.get());

		verifyChannelIs(mockChannels.get(0), channel3);
		channel3.close();
		con3.close();
		assertNotNull(closedNotification.get());
		assertEquals(0, openConnections.size());
		assertEquals(0, idleConnections.size());
=======
		Connection con4 = ccf.createConnection();
		assertSame(con3, con4);
		assertEquals(0, idleConnections.size());
		Channel channelA = con4.createChannel(false);
		Channel channelB = con4.createChannel(false);
		Channel channelC = con4.createChannel(false);
		channelA.close();
		assertEquals(1, cachedChannels.get(con4).size());
		channelB.close();
		assertEquals(2, cachedChannels.get(con4).size());
		channelC.close();
		assertEquals(2, cachedChannels.get(con4).size());
>>>>>>> eebb190f

		// destroy
		ccf.destroy();
		assertNotNull(closedNotification.get());
		// physical wasn't invoked, because this mockConnection marked with 'false' for 'isOpen()'
		verify(mockConnections.get(0), never()).close(30000);
		verify(mockConnections.get(1), never()).close(30000);
<<<<<<< HEAD
=======
		verify(mockConnections.get(2)).close(30000);
>>>>>>> eebb190f
	}

	@Test
	public void testWithConnectionFactoryCachedConnectionIdleAreClosed() throws Exception {
		com.rabbitmq.client.ConnectionFactory mockConnectionFactory = mock(com.rabbitmq.client.ConnectionFactory.class);

		final List<com.rabbitmq.client.Connection> mockConnections = new ArrayList<com.rabbitmq.client.Connection>();
		final List<Channel> mockChannels = new ArrayList<Channel>();

		doAnswer(new Answer<com.rabbitmq.client.Connection>() {
			private int connectionNumber;
			@Override
			public com.rabbitmq.client.Connection answer(InvocationOnMock invocation) throws Throwable {
				com.rabbitmq.client.Connection connection = mock(com.rabbitmq.client.Connection.class);
				doAnswer(new Answer<Channel>() {
					private int channelNumber;
					@Override
					public Channel answer(InvocationOnMock invocation) throws Throwable {
						Channel channel = mock(Channel.class);
						when(channel.isOpen()).thenReturn(true);
						int channelNumnber = ++this.channelNumber;
						when(channel.toString()).thenReturn("mockChannel" + channelNumnber);
						mockChannels.add(channel);
						return channel;
					}
				}).when(connection).createChannel();
				int connectionNumber = ++this.connectionNumber;
				when(connection.toString()).thenReturn("mockConnection" + connectionNumber);
				when(connection.isOpen()).thenReturn(true);
				mockConnections.add(connection);
				return connection;
			}
		}).when(mockConnectionFactory).newConnection((ExecutorService) null);

		CachingConnectionFactory ccf = new CachingConnectionFactory(mockConnectionFactory);
		ccf.setCacheMode(CacheMode.CONNECTION);
		ccf.setConnectionCacheSize(5);
		ccf.afterPropertiesSet();

		Set<?> openConnections = TestUtils.getPropertyValue(ccf, "openConnections", Set.class);
		assertEquals(0, openConnections.size());
		BlockingQueue<?> idleConnections = TestUtils.getPropertyValue(ccf, "idleConnections", BlockingQueue.class);
		assertEquals(0, idleConnections.size());

		Connection conn1 = ccf.createConnection();
		Connection conn2 = ccf.createConnection();
		Connection conn3 = ccf.createConnection();
		assertEquals(3, openConnections.size());
		assertEquals(0, idleConnections.size());
		conn1.close();
		conn2.close();
		conn3.close();
		assertEquals(3, openConnections.size());
		assertEquals(3, idleConnections.size());

		when(mockConnections.get(0).isOpen()).thenReturn(false);
		when(mockConnections.get(1).isOpen()).thenReturn(false);
		Connection conn4 = ccf.createConnection();
		assertEquals(1, openConnections.size());
		assertEquals(0, idleConnections.size());
		assertSame(conn3, conn4);
		conn4.close();
		assertEquals(1, openConnections.size());
		assertEquals(1, idleConnections.size());

		ccf.destroy();
		assertEquals(0, openConnections.size());
		assertEquals(0, idleConnections.size());
	}

	private void verifyConnectionIs(com.rabbitmq.client.Connection mockConnection, Object con) {
		assertSame(mockConnection, targetDelegate(con));
	}

	private com.rabbitmq.client.Connection targetDelegate(Object con) {
		return TestUtils.getPropertyValue(con, "target.delegate",
				com.rabbitmq.client.Connection.class);
	}

	private void verifyChannelIs(Channel mockChannel, Channel channel) {
		ChannelProxy proxy = (ChannelProxy) channel;
		assertSame(mockChannel, proxy.getTargetChannel());
	}

}<|MERGE_RESOLUTION|>--- conflicted
+++ resolved
@@ -655,19 +655,6 @@
 		assertEquals(0, idleConnections.size());
 		when(mockConnections.get(2).isOpen()).thenReturn(false);
 		channel3 = con3.createChannel(false);
-<<<<<<< HEAD
-		// The channel is from cache, so there is no check of connection state
-		assertNull(closedNotification.get());
-		closedNotification.set(null);
-		assertNull(createNotification.get());
-
-		verifyChannelIs(mockChannels.get(2), channel3);
-		channel3.close();
-		con3.close();
-		assertNotNull(closedNotification.get());
-		assertEquals(0, openConnections.size());
-		assertEquals(0, idleConnections.size());
-=======
 		assertNotNull(closedNotification.getAndSet(null));
 		assertNotNull(createNotification.getAndSet(null));
 
@@ -677,17 +664,11 @@
 		assertNull(closedNotification.get());
 		assertEquals(1, openConnections.size());
 		assertEquals(1, idleConnections.size());
->>>>>>> eebb190f
 
 		// destroy
 		ccf.destroy();
 		assertNotNull(closedNotification.get());
-<<<<<<< HEAD
-		// physical wasn't invoked, because this mockConnection marked with 'false' for 'isOpen()'
-		verify(mockConnections.get(2), never()).close(30000);
-=======
 		verify(mockConnections.get(3)).close(30000);
->>>>>>> eebb190f
 	}
 
 
@@ -710,11 +691,7 @@
 						Channel channel = mock(Channel.class);
 						when(channel.isOpen()).thenReturn(true);
 						int channelNumnber = ++this.channelNumber;
-<<<<<<< HEAD
-						when(channel.toString()).thenReturn("mockChannel" + channelNumnber);
-=======
 						when(channel.toString()).thenReturn("mockChannel" + connectionNumber + ":" + channelNumnber);
->>>>>>> eebb190f
 						mockChannels.add(channel);
 						return channel;
 					}
@@ -737,11 +714,8 @@
 		assertEquals(0, openConnections.size());
 		BlockingQueue<?> idleConnections = TestUtils.getPropertyValue(ccf, "idleConnections", BlockingQueue.class);
 		assertEquals(0, idleConnections.size());
-<<<<<<< HEAD
-=======
 		@SuppressWarnings("unchecked")
 		Map<?, List<?>> cachedChannels = TestUtils.getPropertyValue(ccf, "openConnectionNonTransactionalChannels", Map.class);
->>>>>>> eebb190f
 
 		final AtomicReference<Connection> createNotification = new AtomicReference<Connection>();
 		final AtomicReference<Connection> closedNotification = new AtomicReference<Connection>();
@@ -764,7 +738,6 @@
 		verifyConnectionIs(mockConnections.get(0), con1);
 		assertEquals(1, openConnections.size());
 		assertEquals(0, idleConnections.size());
-<<<<<<< HEAD
 		assertNotNull(createNotification.get());
 		assertSame(mockConnections.get(0), targetDelegate(createNotification.getAndSet(null)));
 
@@ -778,6 +751,7 @@
 		verify(mockConnections.get(0), never()).close();
 		assertEquals(1, openConnections.size());
 		assertEquals(1, idleConnections.size());
+		assertEquals(1, cachedChannels.get(con1).size());
 		assertNull(closedNotification.get());
 
 		/*
@@ -809,53 +783,6 @@
 		assertEquals(2, openConnections.size());
 		assertEquals(0, idleConnections.size());
 		assertNotNull(createNotification.get());
-=======
-		assertNotNull(createNotification.get());
-		assertSame(mockConnections.get(0), targetDelegate(createNotification.getAndSet(null)));
-
-		Channel channel1 = con1.createChannel(false);
-		verifyChannelIs(mockChannels.get(0), channel1);
-		channel1.close();
-		//AMQP-358
-		verify(mockChannels.get(0), never()).close();
-
-		con1.close(); // should be ignored, and placed into connection cache.
-		verify(mockConnections.get(0), never()).close();
-		assertEquals(1, openConnections.size());
-		assertEquals(1, idleConnections.size());
-		assertEquals(1, cachedChannels.get(con1).size());
-		assertNull(closedNotification.get());
-
-		/*
-		 * will retrieve same connection that was just put into cache, and reuse single channel from cache as well
-		 */
-		Connection con2 = ccf.createConnection();
-		verifyConnectionIs(mockConnections.get(0), con2);
-		Channel channel2 = con2.createChannel(false);
-		verifyChannelIs(mockChannels.get(0), channel2);
-		channel2.close();
-		verify(mockChannels.get(0), never()).close();
-		con2.close();
-		verify(mockConnections.get(0), never()).close();
-		assertEquals(1, openConnections.size());
-		assertEquals(1, idleConnections.size());
-		assertNull(createNotification.get());
-
-		/*
-		 * Now check for multiple connections/channels
-		 */
-		con1 = ccf.createConnection();
-		verifyConnectionIs(mockConnections.get(0), con1);
-		con2 = ccf.createConnection();
-		verifyConnectionIs(mockConnections.get(1), con2);
-		channel1 = con1.createChannel(false);
-		verifyChannelIs(mockChannels.get(0), channel1);
-		channel2 = con2.createChannel(false);
-		verifyChannelIs(mockChannels.get(1), channel2);
-		assertEquals(2, openConnections.size());
-		assertEquals(0, idleConnections.size());
-		assertNotNull(createNotification.get());
->>>>>>> eebb190f
 		assertSame(mockConnections.get(1), targetDelegate(createNotification.getAndSet(null)));
 
 		// put mock1 in cache
@@ -884,31 +811,21 @@
 		con3.close();
 		assertEquals(2, openConnections.size());
 		assertEquals(2, idleConnections.size());
-<<<<<<< HEAD
-		/*
-		 *  Cache size is 1; con3 (mock1) should have been a real close.
-		 *  con2 (mock2) should still be in the cache.
-=======
 		assertEquals(1, cachedChannels.get(con1).size());
 		assertEquals(1, cachedChannels.get(con2).size());
 		/*
 		 *  Cache size is 2; neither should have been a real close.
 		 *  con2 (mock2) and con1 should still be in the cache.
->>>>>>> eebb190f
 		 */
 		verify(mockConnections.get(0), never()).close(30000);
 		assertNull(closedNotification.get());
 		verify(mockChannels.get(1), never()).close();
 		verify(mockConnections.get(1), never()).close(30000);
 		verify(mockChannels.get(1), never()).close();
-<<<<<<< HEAD
-		verifyConnectionIs(mockConnections.get(1), idleConnections.iterator().next());
-=======
 		assertEquals(2, idleConnections.size());
 		Iterator<?> iterator = idleConnections.iterator();
 		verifyConnectionIs(mockConnections.get(1), iterator.next());
 		verifyConnectionIs(mockConnections.get(0), iterator.next());
->>>>>>> eebb190f
 		/*
 		 * Now a closed cached connection
 		 */
@@ -922,8 +839,6 @@
 		assertEquals(0, idleConnections.size());
 		channel3 = con3.createChannel(false);
 		verifyChannelIs(mockChannels.get(0), channel3);
-<<<<<<< HEAD
-=======
 		channel3.close();
 		con3.close();
 		assertNull(closedNotification.get());
@@ -944,36 +859,12 @@
 		assertNotNull(createNotification.getAndSet(null));
 
 		verifyChannelIs(mockChannels.get(2), channel3);
->>>>>>> eebb190f
 		channel3.close();
 		con3.close();
 		assertNull(closedNotification.get());
 		assertEquals(1, openConnections.size());
 		assertEquals(1, idleConnections.size());
 
-<<<<<<< HEAD
-		/*
-		 * Now a closed cached connection when creating a channel
-		 */
-		con3 = ccf.createConnection();
-		verifyConnectionIs(mockConnections.get(0), con3);
-		assertNull(createNotification.get());
-		assertEquals(1, openConnections.size());
-		assertEquals(0, idleConnections.size());
-		when(mockConnections.get(0).isOpen()).thenReturn(false);
-		channel3 = con3.createChannel(false);
-		// The channel is from cache, so there is no check of connection state
-		assertNull(closedNotification.get());
-		closedNotification.set(null);
-		assertNull(createNotification.get());
-
-		verifyChannelIs(mockChannels.get(0), channel3);
-		channel3.close();
-		con3.close();
-		assertNotNull(closedNotification.get());
-		assertEquals(0, openConnections.size());
-		assertEquals(0, idleConnections.size());
-=======
 		Connection con4 = ccf.createConnection();
 		assertSame(con3, con4);
 		assertEquals(0, idleConnections.size());
@@ -986,7 +877,6 @@
 		assertEquals(2, cachedChannels.get(con4).size());
 		channelC.close();
 		assertEquals(2, cachedChannels.get(con4).size());
->>>>>>> eebb190f
 
 		// destroy
 		ccf.destroy();
@@ -994,10 +884,7 @@
 		// physical wasn't invoked, because this mockConnection marked with 'false' for 'isOpen()'
 		verify(mockConnections.get(0), never()).close(30000);
 		verify(mockConnections.get(1), never()).close(30000);
-<<<<<<< HEAD
-=======
 		verify(mockConnections.get(2)).close(30000);
->>>>>>> eebb190f
 	}
 
 	@Test
