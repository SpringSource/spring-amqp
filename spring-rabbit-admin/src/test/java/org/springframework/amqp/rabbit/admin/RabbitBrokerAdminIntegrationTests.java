--- conflicted
+++ resolved
@@ -65,13 +65,8 @@
 	}
 
 	@Test
-<<<<<<< HEAD
-	@Ignore("Caused by: OtpIOException: failed to connect from 'rabbit-spring-monitor' to peer node 'localhost'")
-	public void integrationTestsUserCrud() {
-=======
 	// @Ignore
 	public void integrationTestsUserCrud() throws Exception {
->>>>>>> bd813994
 		List<String> users = brokerAdmin.listUsers();
 		if (users.contains("joe")) {
 			brokerAdmin.deleteUser("joe");
@@ -88,32 +83,6 @@
 		}
 	}
 
-<<<<<<< HEAD
-
-	public void integrationTestListUsers() {
-		// OtpErlangObject result =
-		// adminTemplate.getErlangTemplate().executeRpc("rabbit_amqqueue",
-		// "info_all", "/".getBytes());
-		// System.out.println(result);
-		List<String> users = brokerAdmin.listUsers();
-		System.out.println(users);
-	}
-
-	public void integrationTestDeleteUser() {
-		// OtpErlangObject result =
-		// adminTemplate.getErlangTemplate().executeRpc("rabbit_access_control",
-		// "delete_user", "joe".getBytes());
-		brokerAdmin.deleteUser("joe");
-		// System.out.println(result.getClass());
-		// System.out.println(result);
-	}
-
-	@Test
-	@Ignore("Caused by: OtpIOException: failed to connect from 'rabbit-spring-monitor' to peer node 'localhost'")
-	public void testStatusAndBrokerLifecycle() {
-		RabbitStatus status = brokerAdmin.getStatus();
-		assertBrokerAppRunning(status);
-=======
 	@Test
 	public void repeatLifecycle() throws Exception {
 		for (int i = 1; i < 20; i++) {
@@ -128,7 +97,6 @@
 	public void testStatusAndBrokerLifecycle() throws Exception {
 
 		RabbitStatus status = brokerAdmin.getStatus();
->>>>>>> bd813994
 
 		brokerAdmin.stopBrokerApplication();
 		status = brokerAdmin.getStatus();
@@ -139,27 +107,8 @@
 		assertBrokerAppRunning(status);
 	}
 
-<<<<<<< HEAD
-	@Test
-	@Ignore("NEEDS RABBITMQ_HOME to be set.")
-	public void testStartNode() {
-		try {
-			brokerAdmin.stopNode();
-		} catch (OtpIOException e) {
-			//assume it is not running.
-		}
-		brokerAdmin.startNode();
-		assertEquals(1,1);
-		brokerAdmin.stopNode();
-	}
-
-	@Test
-	@Ignore("Caused by: java.io.IOException: Nameserver not responding on anakata.local when looking up rabbit")
-	public void testGetQueues() {
-=======
 	@Test
 	public void testGetQueues() throws Exception {
->>>>>>> bd813994
 		brokerAdmin.declareQueue(new Queue("test.queue"));
 		assertEquals("/", connectionFactory.getVirtualHost());
 		List<QueueInfo> queues = brokerAdmin.getQueues();
